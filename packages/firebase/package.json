{
  "name": "@unifire-js/firebase",
<<<<<<< HEAD
  "version": "2.4.0",
=======
  "version": "3.0.3",
>>>>>>> 4e04f1ed
  "description": "Uniform solutions for Firebase integrations.",
  "author": "Tanner Lehett <johntannerlehett@gmail.com>",
  "homepage": "https://github.com/jlehett/unifire-js/blob/master/packages/firebase/README.md",
  "keywords": [
    "firebase",
    "firestore",
    "utility"
  ],
  "license": "ISC",
  "main": "lib/index.js",
  "exports": {
    ".": "./lib/index.js",
    "./firestore": "./lib/firestore/index.js",
    "./auth": "./lib/auth/index.js",
    "./realtime-database": "./lib/realtime-database/index.js"
  },
  "directories": {
    "lib": "lib",
    "test": "__tests__"
  },
  "files": [
    "lib"
  ],
  "publishConfig": {
    "access": "public"
  },
  "scripts": {
    "build": "npx babel src --out-dir lib",
    "test": "npm run build && mocha -r @babel/register --timeout 5000 __tests__",
    "prepublishOnly": "npm run test"
  },
  "dependencies": {
    "@unifire-js/async": "0.0.11",
    "core-js": "3.18.2",
    "firebase": "9.1.2",
    "lodash": "4.17.21",
    "regenerator-runtime": "0.13.9"
  },
  "devDependencies": {
    "@babel/cli": "7.15.7",
    "@babel/core": "7.15.8",
    "@babel/preset-env": "7.15.8",
    "@babel/preset-react": "7.16.0",
    "@babel/register": "7.16.0",
    "mocha": "9.1.3",
    "react": "^17.0.2"
  },
  "peerDependencies": {
    "react": "17.x",
    "react-router-dom": "6.x"
  },
  "repository": {
    "type": "git",
    "url": "git+https://github.com/jlehett/unifire-js.git"
  },
  "bugs": {
    "url": "https://github.com/jlehett/unifire-js/issues"
  },
  "gitHead": "4f3904b0ba99f1860b12dcf521d80a93e4b42f5f"
}<|MERGE_RESOLUTION|>--- conflicted
+++ resolved
@@ -1,10 +1,6 @@
 {
   "name": "@unifire-js/firebase",
-<<<<<<< HEAD
-  "version": "2.4.0",
-=======
-  "version": "3.0.3",
->>>>>>> 4e04f1ed
+  "version": "3.1.0",
   "description": "Uniform solutions for Firebase integrations.",
   "author": "Tanner Lehett <johntannerlehett@gmail.com>",
   "homepage": "https://github.com/jlehett/unifire-js/blob/master/packages/firebase/README.md",
