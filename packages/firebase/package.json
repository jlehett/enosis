--- conflicted
+++ resolved
@@ -12,10 +12,7 @@
   "license": "ISC",
   "main": "lib/index.js",
   "exports": {
-<<<<<<< HEAD
-=======
     ".": "./lib/index.js",
->>>>>>> 2bd861c0
     "./firestore": "./lib/firestore/index.js"
   },
   "directories": {
