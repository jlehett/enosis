# @unifire-js/firebase

<<<<<<< HEAD
=======
## 1.0.2

<i>Nov 24, 2021</i>

* 🛠️ REALLY fixed the package exports!

>>>>>>> 2bd861c0
## 1.0.1

<i>Nov 24, 2021</i>

* 🛠️ Fixed package exports to properly export the `@unifire-js/firebase/firestore` route!

## 1.0.0

<i>Nov 21, 2021</i>

**🎉 @unifire-js/firebase v1.0.0 released! 🎉**

### `@unifire-js/firebase/firestore`

* 👂 Added support for defining realtime listeners for models, submodels, and submodel instances!

## 1.0.0-alpha.1

<i>Nov 20, 2021</i>

### `@unifire-js/firebase/firestore`

* 🔧 Updated npm keywords and home page.

## 1.0.0-alpha.0

<i>Nov 14, 2021</i>

### `@unifire-js/firebase/firestore`

* 🤝 Add the Firestore `transaction` adapter!
* ❓ Add the `getByQuery` method to the `Submodel` class!

## 0.0.9

<i>Nov 3, 2021</i>

### `@unifire-js/firebase/firestore`

* 🤖 🎁 Add [`Autobatch`](/packages/firebase/docs/api/autobatcher.md) support!
* 🗑 Add document deletion methods to the [`ModelInstanceOperations` API](/packages/firebase/docs/api/model-instance-operations.md) and to [`Submodel`](/packages/firebase/docs/api/submodel.md).
* 🤝 Modify the `writeToNewDoc` methods for both the [`ModelInstanceOperations` API](/packages/firebase/docs/api/model-instance-operations.md) and [`Submodel`](/packages/firebase/docs/api/submodel.md) to support Firestore transactions.

## 0.0.8

<i>Oct 25, 2021</i>

* 🚀 Release the `firebase` package!

### `@unifire-js/firebase/firestore`

* \[Model\] Added `Model` class.
* \[Submodel\] Added `Submodel` class.<|MERGE_RESOLUTION|>--- conflicted
+++ resolved
@@ -1,14 +1,11 @@
 # @unifire-js/firebase
 
-<<<<<<< HEAD
-=======
 ## 1.0.2
 
 <i>Nov 24, 2021</i>
 
 * 🛠️ REALLY fixed the package exports!
 
->>>>>>> 2bd861c0
 ## 1.0.1
 
 <i>Nov 24, 2021</i>
